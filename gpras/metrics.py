--- conflicted
+++ resolved
@@ -16,7 +16,7 @@
     depth_threshold: float = 0.5,
     t_tol: int = 0,
     v_tol: float = 0,
-    hydraulic_parameter: str = "depth"
+    hydraulic_parameter: str = "depth",
 ) -> None:
     """Export all metrics to a sqlite database."""
     # Initialize lists for per-event dataframes.
@@ -46,19 +46,17 @@
             "err_aoi_toi": [err_aoi_toi(x, y)],
             "err_aoi_mts": [err_aoi_mts(x, y, x_mts, y_mts)],
             "fi_aoi_toi": [fi_aoi_toi(x, y, t_tol, v_tol)],
-<<<<<<< HEAD
-            "pod_mts": [pod_mts(x, y, depth_threshold, x_mts, y_mts)],
-            "rfa_mts": [rfa_mts(x, y, depth_threshold, x_mts, y_mts)],
-            "csi_mts": [csi_mts(x, y, depth_threshold, x_mts, y_mts)],
-            "f2_mts": [f2_mts(x, y, depth_threshold, x_mts, y_mts)],
-            "f3_mts": [f3_mts(x, y, depth_threshold, x_mts, y_mts)],
-=======
-            "pod_mts": [pod_mts(x, y, depth_threshold, x_mts, y_mts)] if hydraulic_parameter != "velocity" else [np.nan],
-            "rfa_mts": [rfa_mts(x, y, depth_threshold, x_mts, y_mts)] if hydraulic_parameter != "velocity" else [np.nan],
-            "csi_mts": [csi_mts(x, y, depth_threshold, x_mts, y_mts)] if hydraulic_parameter != "velocity" else [np.nan],
+            "pod_mts": (
+                [pod_mts(x, y, depth_threshold, x_mts, y_mts)] if hydraulic_parameter != "velocity" else [np.nan]
+            ),
+            "rfa_mts": (
+                [rfa_mts(x, y, depth_threshold, x_mts, y_mts)] if hydraulic_parameter != "velocity" else [np.nan]
+            ),
+            "csi_mts": (
+                [csi_mts(x, y, depth_threshold, x_mts, y_mts)] if hydraulic_parameter != "velocity" else [np.nan]
+            ),
             "f2_mts": [f2_mts(x, y, x_mts, y_mts)],
             "f3_mts": [f3_mts(x, y, x_mts, y_mts)],
->>>>>>> 5d761958
         }
         all_scalar.append(pd.DataFrame.from_dict(scalar_dict))
 
@@ -68,11 +66,7 @@
             "timestep": tsteps,
             "rmse_aoi_ts": rmse_aoi_ts(x, y),
             "err_aoi_ts": err_aoi_ts(x, y),
-<<<<<<< HEAD
-            "mean_aoi_ts": mean_aoi_ts(x),
-=======
             "conf_aoi_ts": conf_aoi_ts(conf),
->>>>>>> 5d761958
         }
         all_timeseries.append(pd.DataFrame.from_dict(timeseries_dict))
 
@@ -188,13 +182,8 @@
     return np.asarray((x - y).mean(axis=1), dtype=np.float64)
 
 
-<<<<<<< HEAD
-def mean_aoi_ts(x: NDArray[np.float64]) -> NDArray[np.float64]:
-    """Calcualte the mean depth across all cells at each timestep in ft."""
-=======
 def conf_aoi_ts(x: NDArray[np.float64]) -> NDArray[np.float64]:
     """Calculate the mean confidence across all cells at each timestep."""
->>>>>>> 5d761958
     return np.asarray(x.mean(axis=1), dtype=np.float64)
 
 
