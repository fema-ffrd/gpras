--- conflicted
+++ resolved
@@ -41,11 +41,7 @@
     // avoid dubious ownership of the workspace folder https://www.kenmuse.com/blog/avoiding-dubious-ownership-in-dev-containers/
     "postStartCommand": "git config --global --add safe.directory ${containerWorkspaceFolder}",
     "postCreateCommand": "pre-commit install",
-<<<<<<< HEAD
-    //"initializeCommand": "bash .devcontainer/ensure-env.sh",
-=======
     // "initializeCommand": "bash .devcontainer/ensure-env.sh",
->>>>>>> 5d761958
     "runArgs": [
         "--env-file",
         ".devcontainer/.env.active"
